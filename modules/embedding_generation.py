# Functions used for generating and managing new embeddings 

import numpy as np
import re

import torch
from sklearn.preprocessing import normalize

from transformers import T5Tokenizer, T5EncoderModel

# MODEL MANAGEMENT

def download_model(version = "esm2_t12_35M_UR50D"):
    '''Directs the download and set-up of the correct protein language model.'''
    if version.startswith("esm"):
        model, converter = download_esm_model(version)
        return model, converter
    else:
        model, tokenizer = download_prot_model(version)
        return model, tokenizer

def generate_embeddings(sequence, model, converter_or_tokenizer, version):
    '''Generates embeddings for a single sequence using the prepared model and normalizes.'''
    if version.startswith("esm"):
        return generate_esm_embeddings(sequence, model, converter_or_tokenizer)
    else:
        # print(f"Length of sequence: {len(sequence)}")
        sequence = add_sequence_spacing(sequence)
        return generate_prot_embeddings(sequence, model, converter_or_tokenizer)

# EMBEDDING GENERATION

def add_sequence_spacing(sequence):
    '''Adds spaces between each residue in a sequence for the Prot model.'''
    return " ".join(sequence)

def download_prot_model(version = "Rostlab/prot_t5_xl_uniref50"):
    '''Downloads and sets up the Prot model and tokenizer of the protein language model being used.'''
    tokenizer = T5Tokenizer.from_pretrained(version, do_lower_case = False, legacy = True)
    model = T5EncoderModel.from_pretrained(version)
    model.eval()
    return model, tokenizer

def generate_prot_embeddings(sequence, model, tokenizer):
    '''Generates embeddings for a single sequence using prepared model and normalizes.'''
    encodings = tokenizer(sequence, return_tensors="pt", truncation = False, padding = True)
    encodings = encodings.to(model.device)

    with torch.no_grad():
        outputs = model(**encodings)
        embeddings = outputs.last_hidden_state[:, 0:-1, :].squeeze(0) # removes end tokens
        embeddings = normalize(embeddings) 
        embeddings = embeddings.astype(np.float32)
    # print(embeddings.shape)
    return embeddings

def download_esm_model(version = "esm2_t12_35M_UR50D"):
    '''Downloads and sets up the ESM model and batch_converter of the protein language model being used.'''
    model, alphabet = torch.hub.load("facebookresearch/esm:main", version, verbose = False)
    batch_converter = alphabet.get_batch_converter()
    return model, batch_converter

def generate_esm_embeddings(sequence, model, batch_converter):
    '''Generates embeddings for a single sequence using prepared model and normalizes.'''
    _, _, batch_tokens = batch_converter([["", sequence]])
    num_layers = len(model.layers)

    with torch.no_grad():
        # pull last layer of embeddings
        results = model(batch_tokens, repr_layers=[num_layers])
        query_embeddings = results["representations"][num_layers][0, 1:-1].numpy()
        # normalize embeddings
        query_embeddings = normalize(query_embeddings)
        query_embeddings = query_embeddings.astype(np.float32)
    return query_embeddings

# PATTERN FINDER FUNCTIONS

def find_pattern(query_sequence, indicative_pattern):
    '''Finds the indices of the indicative pattern in the sequence. Returns the center indexes of the pattern.'''
    shift = (len(indicative_pattern)) // 2 # index shift for the pattern to be in the center position

    # regex search expression to find matches
    pattern_indexes = [match.start() + shift for match in re.finditer(f'(?={indicative_pattern})', query_sequence)]
    # checks for missed initial fragments if 2 or more patterns were found
    if len(pattern_indexes) >= 2: # searches for a shorter pattern LxL
        first_index = [match.start() for match in re.finditer(f'(?={indicative_pattern[shift:]})', query_sequence[:pattern_indexes[0]])]
        if first_index: pattern_indexes.insert(0, first_index[0])
        elif pattern_indexes[0] > 35: # if there is no match, settle for first character L
            search_position = pattern_indexes[0] - 30
            first_index = [match.start() for match in re.finditer(f'(?={indicative_pattern[shift:shift+1]})', query_sequence[search_position:pattern_indexes[0]])]
            if first_index: 
                pattern_indexes.insert(0, first_index[0] + search_position)
                print(f"Found a match for the first character of the pattern at index {first_index[0] + search_position} in the sequence.")
<<<<<<< HEAD
        pattern_indexes = remove_isolated_indexes(pattern_indexes, window_size = 60) # removes isolated indexes
=======
>>>>>>> fea22a81
    else:
        pattern_indexes = [] # empties if less than 2 patterns were found / a false positive
    
    return pattern_indexes

def remove_isolated_indexes(indexes, window_size = 60):
    '''Removes isolated indexes from the list of indexes, those that do not 
    have a neighbor within the window size.'''
    indexes = sorted(indexes)
    valid_indexes = []
    for i in range(0, len(indexes)):
        if i == 0:
            if indexes[i + 1] - indexes[i] <= window_size:
                valid_indexes.append(indexes[i])
        elif i == len(indexes) - 1:
            if indexes[i] - indexes[i - 1] <= window_size:
                valid_indexes.append(indexes[i])
        else:
            if indexes[i + 1] - indexes[i] <= window_size or indexes[i] - indexes[i - 1] <= window_size:
                valid_indexes.append(indexes[i])
    indexes[:] = valid_indexes
    return indexes<|MERGE_RESOLUTION|>--- conflicted
+++ resolved
@@ -92,10 +92,7 @@
             if first_index: 
                 pattern_indexes.insert(0, first_index[0] + search_position)
                 print(f"Found a match for the first character of the pattern at index {first_index[0] + search_position} in the sequence.")
-<<<<<<< HEAD
         pattern_indexes = remove_isolated_indexes(pattern_indexes, window_size = 60) # removes isolated indexes
-=======
->>>>>>> fea22a81
     else:
         pattern_indexes = [] # empties if less than 2 patterns were found / a false positive
     
